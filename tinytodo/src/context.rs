/*
 * Copyright 2022-2023 Amazon.com, Inc. or its affiliates. All Rights Reserved.
 *
 * Licensed under the Apache License, Version 2.0 (the "License");
 * you may not use this file except in compliance with the License.
 * You may obtain a copy of the License at
 *
 *      https://www.apache.org/licenses/LICENSE-2.0
 *
 * Unless required by applicable law or agreed to in writing, software
 * distributed under the License is distributed on an "AS IS" BASIS,
 * WITHOUT WARRANTIES OR CONDITIONS OF ANY KIND, either express or implied.
 * See the License for the specific language governing permissions and
 * limitations under the License.
 */

use itertools::Itertools;
use lazy_static::lazy_static;
use std::{collections::HashMap, path::PathBuf};
use tracing::{error, info, trace};

use cedar_policy::{
<<<<<<< HEAD
    schema_error::SchemaError, Authorizer, Context, Decision, Diagnostics, Entities, EntityId,
    HumanSchemaError, ParseErrors, PartialResponse, PolicySet, PolicySetError, Request,
    RequestBuilder, RestrictedExpression, Schema, ValidationMode, Validator,
=======
    schema_error::SchemaError, Authorizer, Context, Decision, Diagnostics, HumanSchemaError,
    ParseErrors, PolicySet, PolicySetError, Request, Schema, ValidationMode, Validator,
>>>>>>> 8b673840
};

use thiserror::Error;
use tokio::sync::{
    mpsc::{Receiver, Sender},
    oneshot,
};

use crate::{
    api::{
        AddAdmin, AddMember, AddShare, CreateList, CreateTask, CreateTeam, CreateUser, DeleteList,
        DeleteShare, DeleteTask, Empty, GetAdminTeams, GetList, GetLists, GetMemberTeams, GetTeam,
        GetUser, RemoveAdmin, RemoveMember, UpdateList, UpdateTask,
    },
    entitystore::{EntityDecodeError, EntityStore},
    objects::{List, Team, User},
    policy_store,
<<<<<<< HEAD
    util::{EntityUid, ListUid, Lists, TeamUid, Teams, UserUid, TYPE_LIST, TYPE_TEAM, TYPE_USER},
=======
    util::{EntityUid, ListUid, TYPE_LIST},
>>>>>>> 8b673840
};

#[cfg(feature = "use-templates")]
use crate::{api::ShareRole, util::UserOrTeamUid};
#[cfg(feature = "use-templates")]
use cedar_policy::{PolicyId, SlotId};

// There's almost certainly a nicer way to do this than having separate `sender` fields

#[derive(Debug)]
pub enum AppResponse {
    GetList(Box<List>),
    Euid(EntityUid),
    Lists(Vec<List>),
    TaskId(i64),
    Unit(()),
    User(User),
    Team(Team),
    Teams(Teams),
}

impl AppResponse {
    pub fn euid(v: impl Into<EntityUid>) -> Self {
        Self::Euid(v.into())
    }
}

impl TryInto<i64> for AppResponse {
    type Error = Error;

    fn try_into(self) -> std::result::Result<i64, Self::Error> {
        match self {
            AppResponse::TaskId(id) => Ok(id),
            _ => Err(Error::Type),
        }
    }
}

impl TryInto<List> for AppResponse {
    type Error = Error;

    fn try_into(self) -> std::result::Result<List, Self::Error> {
        match self {
            AppResponse::GetList(l) => Ok(*l),
            _ => Err(Error::Type),
        }
    }
}

impl TryInto<EntityUid> for AppResponse {
    type Error = Error;
    fn try_into(self) -> std::result::Result<EntityUid, Self::Error> {
        match self {
            AppResponse::Euid(e) => Ok(e),
            _ => Err(Error::Type),
        }
    }
}

impl TryInto<Empty> for AppResponse {
    type Error = Error;

    fn try_into(self) -> std::result::Result<Empty, Self::Error> {
        match self {
            AppResponse::Unit(()) => Ok(Empty::default()),
            _ => Err(Error::Type),
        }
    }
}

<<<<<<< HEAD
impl TryInto<User> for AppResponse {
    type Error = Error;
    fn try_into(self) -> std::result::Result<User, Self::Error> {
        match self {
            AppResponse::User(u) => Ok(u),
            _ => Err(Error::Type),
        }
    }
}

impl TryInto<Team> for AppResponse {
    type Error = Error;
    fn try_into(self) -> std::result::Result<Team, Self::Error> {
        match self {
            AppResponse::Team(t) => Ok(t),
            _ => Err(Error::Type),
        }
    }
}

impl TryInto<Lists> for AppResponse {
=======
impl TryInto<Vec<List>> for AppResponse {
>>>>>>> 8b673840
    type Error = Error;
    fn try_into(self) -> std::result::Result<Vec<List>, Self::Error> {
        match self {
            AppResponse::Lists(l) => Ok(l),
            _ => Err(Error::Type),
        }
    }
}

impl TryInto<Teams> for AppResponse {
    type Error = Error;
    fn try_into(self) -> std::result::Result<Teams, Self::Error> {
        match self {
            AppResponse::Teams(l) => Ok(l),
            _ => Err(Error::Type),
        }
    }
}

#[derive(Debug)]
pub enum AppQueryKind {
    // List CRUD
    CreateList(CreateList),
    GetList(GetList),
    UpdateList(UpdateList),
    DeleteList(DeleteList),

    // Task CRUD
    CreateTask(CreateTask),
    UpdateTask(UpdateTask),
    DeleteTask(DeleteTask),

    // Lists
    GetLists(GetLists),

    // Shares
    AddShare(AddShare),
    DeleteShare(DeleteShare),

    // Policy Set Updates
    UpdatePolicySet(PolicySet),

    // User CRUD
    CreateUser(CreateUser),
    GetUser(GetUser),

    // Team CRUD
    CreateTeam(CreateTeam),
    GetTeam(GetTeam),
    AddAdmin(AddAdmin),
    RemoveAdmin(RemoveAdmin),
    AddMember(AddMember),
    RemoveMember(RemoveMember),
    GetMemberTeams(GetMemberTeams),
    GetAdminTeams(GetAdminTeams),
}

#[derive(Debug)]
pub struct AppQuery {
    kind: AppQueryKind,
    sender: oneshot::Sender<Result<AppResponse>>,
}

impl AppQuery {
    pub fn new(kind: AppQueryKind, sender: oneshot::Sender<Result<AppResponse>>) -> Self {
        Self { kind, sender }
    }
}

type Result<T> = std::result::Result<T, Error>;

#[derive(Debug, Error)]
pub enum ContextError {
    #[error("{0}")]
    IO(#[from] std::io::Error),
    #[error("Error Parsing Json Schema: {0}")]
    JsonSchema(#[from] SchemaError),
    #[error("Error Parsing Human-readable Schema: {0}")]
    CedarSchema(#[from] HumanSchemaError),
    #[error("Error Parsing PolicySet: {0}")]
    Policy(#[from] ParseErrors),
    #[error("Error Processing PolicySet: {0}")]
    PolicySet(#[from] PolicySetError),
    #[error("Validation Failed: {0}")]
    Validation(String),
    #[error("Error Deserializing Json: {0}")]
    Json(#[from] serde_json::Error),
}

#[derive(Debug, Error)]
pub enum Error {
    #[error("No Such Entity: {0}")]
    NoSuchEntity(EntityUid),
    #[error("Duplicate entity: {0}")]
    DuplicateEntity(EntityUid),
    #[error("Entity Decode Error: {0}")]
    EntityDecode(#[from] EntityDecodeError),
    #[error("Authorization Denied")]
    AuthDenied(Diagnostics),
    #[error("The list {0} does not contain a task with id {1}")]
    InvalidTaskId(EntityUid, i64),
    #[error("Internal Error")]
    TokioSend(#[from] tokio::sync::mpsc::error::SendError<AppQuery>),
    #[error("Internal Error")]
    TokioRecv(#[from] tokio::sync::oneshot::error::RecvError),
    #[error("Internal Error")]
    Type,
    #[error("Internal Error")]
    IO(#[from] std::io::Error),
    #[error("Error Parsing PolicySet: {0}")]
    Policy(#[from] ParseErrors),
    #[error("Error updating PolicySet: {0}")]
    PolicySet(#[from] PolicySetError),
    #[error("Error constructing authorization request: {0}")]
    Request(String),
}

impl Error {
    pub fn no_such_entity(euid: impl Into<EntityUid>) -> Self {
        Self::NoSuchEntity(euid.into())
    }
}

lazy_static! {
    pub static ref APPLICATION_TINY_TODO: EntityUid = r#"Application::"TinyTodo""#.parse().unwrap();
    static ref ACTION_EDIT_SHARE: EntityUid = r#"Action::"EditShare""#.parse().unwrap();
    static ref ACTION_UPDATE_TASK: EntityUid = r#"Action::"UpdateTask""#.parse().unwrap();
    static ref ACTION_CREATE_TASK: EntityUid = r#"Action::"CreateTask""#.parse().unwrap();
    static ref ACTION_DELETE_TASK: EntityUid = r#"Action::"DeleteTask""#.parse().unwrap();
    static ref ACTION_GET_LISTS: EntityUid = r#"Action::"GetLists""#.parse().unwrap();
    static ref ACTION_GET_LIST: EntityUid = r#"Action::"GetList""#.parse().unwrap();
    static ref ACTION_CREATE_LIST: EntityUid = r#"Action::"CreateList""#.parse().unwrap();
    static ref ACTION_UPDATE_LIST: EntityUid = r#"Action::"UpdateList""#.parse().unwrap();
    static ref ACTION_DELETE_LIST: EntityUid = r#"Action::"DeleteList""#.parse().unwrap();
    static ref ACTION_ADD_ADMIN: EntityUid = r#"Action::"AddAdmin""#.parse().unwrap();
    static ref ACTION_REMOVE_ADMIN: EntityUid = r#"Action::"RemoveAdmin""#.parse().unwrap();
    static ref ACTION_ADD_MEMBER: EntityUid = r#"Action::"AddMember""#.parse().unwrap();
    static ref ACTION_REMOVE_MEMBER: EntityUid = r#"Action::"RemoveMember""#.parse().unwrap();
}

pub struct AppContext {
    entities: EntityStore,
    authorizer: Authorizer,
    policies: PolicySet,
    schema: Schema,
    recv: Receiver<AppQuery>,
}

impl std::fmt::Debug for AppContext {
    fn fmt(&self, f: &mut std::fmt::Formatter<'_>) -> std::fmt::Result {
        write!(f, "<AppContext>")
    }
}

#[derive(Debug, Error)]
enum ReadError {
    #[error("{0}")]
    Parse(#[from] ParseErrors),
    #[error("{0}")]
    Semantics(#[from] PolicySetError),
}

impl From<ReadError> for ContextError {
    fn from(error: ReadError) -> Self {
        match error {
            ReadError::Parse(e) => ContextError::Policy(e),
            ReadError::Semantics(e) => ContextError::PolicySet(e),
        }
    }
}

impl From<ReadError> for Error {
    fn from(error: ReadError) -> Self {
        match error {
            ReadError::Parse(e) => Error::Policy(e),
            ReadError::Semantics(e) => Error::PolicySet(e),
        }
    }
}
/// Renames policies and templates based on (@id("new_id") annotation.
/// If no such annotation exists, it keeps the current id.
///
/// This will rename template-linked policies to the id of their template, which may
/// cause id conflicts, so only call this function before linking
/// templates into the policy set.
fn rename_from_id_annotation(ps: PolicySet) -> std::result::Result<PolicySet, ReadError> {
    let mut new_ps = PolicySet::new();
    let t_iter = ps.templates().map(|t| match t.annotation("id") {
        None => Ok(t.clone()),
        Some(anno) => {
            //info!("Found template with ID {}!",anno);
            anno.parse().map(|a| t.new_id(a))
        }
    });
    for t in t_iter {
        let template = t.unwrap_or_else(|never| match never {});
        new_ps.add_template(template)?;
    }
    let p_iter = ps.policies().map(|p| match p.annotation("id") {
        None => Ok(p.clone()),
        Some(anno) => {
            //info!("Found policy with ID {}!",anno);
            anno.parse().map(|a| p.new_id(a))
        }
    });
    for p in p_iter {
        let policy = p.unwrap_or_else(|never| match never {});
        new_ps.add(policy)?;
    }
    Ok(new_ps)
}

impl AppContext {
    #[tracing::instrument(skip_all)]
    pub fn spawn(
        entities_path: impl Into<PathBuf>,
        schema_path: impl Into<PathBuf>,
        policies_path: impl Into<PathBuf>,
    ) -> std::result::Result<Sender<AppQuery>, ContextError> {
        let schema_path = schema_path.into();
        let policies_path = policies_path.into();
        let schema_file = std::fs::File::open(&schema_path)?;
        let (schema, _) = Schema::from_file_natural(schema_file)?;

        let entities_file = std::fs::File::open(entities_path.into())?;
        let entities = serde_json::from_reader(entities_file)?;

        let policy_src = std::fs::read_to_string(&policies_path)?;
        let policies0 = policy_src.parse()?;
        let policies = rename_from_id_annotation(policies0)?;
        let validator = Validator::new(schema.clone());
        let output = validator.validate(&policies, ValidationMode::default());
        if output.validation_passed() {
            info!("Validation passed!");
            let authorizer = Authorizer::new();
            let (send, recv) = tokio::sync::mpsc::channel(100);
            let tx = send.clone();
            tokio::spawn(async move {
                info!("Serving application server!");
                policy_store::spawn_watcher(policies_path, tx).await;
                let c = Self {
                    entities,
                    authorizer,
                    policies,
                    schema,
                    recv,
                };
                c.serve().await
            });

            Ok(send)
        } else {
            let error_string = output
                .validation_errors()
                .map(|err| format!("{err}"))
                .join("\n");
            Err(ContextError::Validation(error_string))
        }
    }

    #[tracing::instrument]
    async fn serve(mut self) -> Result<()> {
        loop {
            if let Some(msg) = self.recv.recv().await {
                let r = match msg.kind {
                    AppQueryKind::GetList(r) => self.get_list(r),
                    AppQueryKind::CreateList(r) => self.create_list(r),
                    AppQueryKind::UpdateList(r) => self.update_list(r),
                    AppQueryKind::DeleteList(r) => self.delete_list(r),
                    AppQueryKind::CreateTask(r) => self.create_task(r),
                    AppQueryKind::UpdateTask(r) => self.update_task(r),
                    AppQueryKind::DeleteTask(r) => self.delete_task(r),
                    AppQueryKind::GetLists(r) => self.get_lists(r),
                    AppQueryKind::AddShare(r) => self.add_share(r),
                    AppQueryKind::DeleteShare(r) => self.delete_share(r),
                    AppQueryKind::UpdatePolicySet(set) => self.update_policy_set(set),
                    AppQueryKind::CreateUser(r) => self.create_user(r),
                    AppQueryKind::GetUser(r) => self.get_user(r),
                    AppQueryKind::CreateTeam(r) => self.create_team(r),
                    AppQueryKind::GetTeam(r) => self.get_team(r),
                    AppQueryKind::AddAdmin(r) => self.add_admin(r),
                    AppQueryKind::RemoveAdmin(r) => self.remove_admin(r),
                    AppQueryKind::AddMember(r) => self.add_member(r),
                    AppQueryKind::RemoveMember(r) => self.remove_member(r),
                    AppQueryKind::GetAdminTeams(r) => self.get_admin_teams(r),
                    AppQueryKind::GetMemberTeams(r) => self.get_member_teams(r),
                };
                if let Err(e) = msg.sender.send(r) {
                    trace!("Failed send response: {:?}", e);
                }
            }
        }
    }

    #[tracing::instrument(skip(policy_set))]
    fn update_policy_set(&mut self, policy_set: PolicySet) -> Result<AppResponse> {
        let mut new_policies = rename_from_id_annotation(policy_set)?;
        let mut err = false;
        // for each existing template-linked policy,
        //   link against the new version of the template in the new policy set if present
        for p in self.policies.policies() {
            match p.template_id() {
                None => (), // not a template-linked policy
                Some(tid) => {
                    // template-linked policy
                    match new_policies.template(tid) {
                        None => {
                            // template not in new policy set
                            let pid = p.id();
                            err = true;
                            error!("Error when reloading policies: Could not find policy template {tid} to link {pid}")
                        }
                        Some(_) => {
                            // found template in new policy set; link into new policy set
                            let vals = p.template_links().expect(
                                "Error when reloading policies: Template with no matching links",
                            );
                            new_policies.link(tid.clone(), p.id().clone(), vals)?
                        }
                    }
                }
            }
        }
        // no error during relinking; now validate policies
        if !err {
            let validator = Validator::new(self.schema.clone());
            let output = validator.validate(&new_policies, ValidationMode::default());
            if !output.validation_passed() {
                for e in output.validation_errors() {
                    error!("Error validating linked policies: {e}")
                }
            } else {
                self.policies = new_policies;
                info!("Reloaded policy set")
            }
        }
        Ok(AppResponse::Unit(()))
    }

    // Computes the name of the template-linked policy; only relevant with "use-templates" feature enabled
    // This function is injective, ensuring that different share permissions will have different policy IDs
    #[cfg(feature = "use-templates")]
    fn linked_policy_id(role: ShareRole, target: UserOrTeamUid, list: ListUid) -> PolicyId {
        let pid_prefix = match role {
            ShareRole::Reader => "reader",
            ShareRole::Editor => "editor",
        };
        let target_eid = target.as_ref().id().escaped();
        // Note: A List EID is controlled by TinyTodo, and will always be a number
        let list_eid = list.as_ref().id().escaped();
        PolicyId::new(&format!("{pid_prefix}[{target_eid}][{list_eid}]"))
    }

    fn add_share(&mut self, r: AddShare) -> Result<AppResponse> {
        self.is_authorized(&r.uid, &*ACTION_EDIT_SHARE, &r.list)?;
        #[cfg(feature = "use-templates")]
        {
            // Confirm that the identified list and sharer are known
            let _list = self.entities.get_list(&r.list)?;
            let _target_entity = self.entities.get_user_or_team_mut(&r.share_with)?;
            // Link a template to register the new permission
            let tid = match r.role {
                ShareRole::Reader => PolicyId::new("reader-template"),
                ShareRole::Editor => PolicyId::new("editor-template"),
            };
            // Construct template linking environment
            let target_euid: &cedar_policy::EntityUid = r.share_with.as_ref();
            let list_euid: &cedar_policy::EntityUid = r.list.as_ref();
            let env: HashMap<SlotId, cedar_policy::EntityUid> = [
                (SlotId::principal(), target_euid.clone()),
                (SlotId::resource(), list_euid.clone()),
            ]
            .into_iter()
            .collect();
            // Link it!
            let pid = Self::linked_policy_id(r.role, r.share_with, r.list);
            self.policies.link(tid, pid.clone(), env)?;
            info!("Created policy {pid}");
        }
        #[cfg(not(feature = "use-templates"))]
        {
            let list = self.entities.get_list(&r.list)?;
            let team_uid = list.get_team(r.role).clone();
            let target_entity = self.entities.get_user_or_team_mut(&r.share_with)?;
            target_entity.insert_parent(team_uid);
        }
        Ok(AppResponse::Unit(()))
    }

    fn delete_share(&mut self, r: DeleteShare) -> Result<AppResponse> {
        self.is_authorized(&r.uid, &*ACTION_EDIT_SHARE, &r.list)?;
        #[cfg(feature = "use-templates")]
        {
            // Confirm that the identified list and un-sharer are known
            let _list = self.entities.get_list(&r.list)?;
            let _target_entity = self.entities.get_user_or_team_mut(&r.unshare_with)?;
            // Unlink the policy that provided the permission
            let pid = Self::linked_policy_id(r.role, r.unshare_with, r.list);
            self.policies.unlink(pid.clone())?;
            info!("Removed policy {pid}");
        }
        #[cfg(not(feature = "use-templates"))]
        {
            let list = self.entities.get_list(&r.list)?;
            let team_uid = list.get_team(r.role).clone();
            let target_entity = self.entities.get_user_or_team_mut(&r.unshare_with)?;
            target_entity.delete_parent(&team_uid);
        }
        Ok(AppResponse::Unit(()))
    }

    fn update_task(&mut self, r: UpdateTask) -> Result<AppResponse> {
        self.is_authorized(&r.uid, &*ACTION_UPDATE_TASK, &r.list)?;
        let list = self.entities.get_list_mut(&r.list)?;
        let task = list
            .get_task_mut(r.task)
            .ok_or_else(|| Error::InvalidTaskId(r.list.into(), r.task))?;
        if let Some(state) = r.state {
            task.set_state(state);
        }
        if let Some(name) = r.name {
            task.set_name(name);
        }
        Ok(AppResponse::Unit(()))
    }

    fn create_task(&mut self, r: CreateTask) -> Result<AppResponse> {
        self.is_authorized(&r.uid, &*ACTION_CREATE_TASK, &r.list)?;
        let list = self.entities.get_list_mut(&r.list)?;
        let task_id = list.create_task(r.name);
        Ok(AppResponse::TaskId(task_id))
    }

    fn delete_task(&mut self, r: DeleteTask) -> Result<AppResponse> {
        self.is_authorized(&r.uid, &*ACTION_DELETE_TASK, &r.list)?;
        let list = self.entities.get_list_mut(&r.list)?;
        list.delete_task(r.task)
            .ok_or_else(|| Error::InvalidTaskId(r.list.into(), r.task))?;
        Ok(AppResponse::Unit(()))
    }

    fn get_lists(&self, r: GetLists) -> Result<AppResponse> {
        self.is_authorized(&r.uid, &*ACTION_GET_LISTS, &*APPLICATION_TINY_TODO)?;

        Ok(AppResponse::Lists(
            self.entities
<<<<<<< HEAD
                .euids()
                .filter(|euid| euid.type_name() == &*TYPE_LIST)
                .filter(|euid| self.is_authorized(&r.uid, &*ACTION_GET_LIST, euid).is_ok())
=======
                .get_lists()
                .filter(|t| {
                    self.is_authorized(&r.uid, &*ACTION_GET_LIST, t.uid())
                        .is_ok()
                })
>>>>>>> 8b673840
                .cloned()
                .collect::<Vec<List>>()
                .into(),
        ))
    }

    fn make_dummy_request(&self) -> Request {
        Request::new(None, None, None, Context::empty(), None).expect("should be a valid request")
    }

    fn reauthorize_with_concrete_resource(
        &self,
        partial_response: &PartialResponse,
        euid: &EntityUid,
        entities: &Entities,
    ) -> bool {
        matches!(
            partial_response.reauthorize(
                HashMap::from_iter(
                    std::iter::once(
                        ("resource".into(), RestrictedExpression::new_entity_uid(cedar_policy::EntityUid::from((*euid).clone())))
                    )
                ),
                &self.authorizer,
                self.make_dummy_request(),
                &entities),
            Ok(r) if matches!(r.decision(), Some(Decision::Allow)))
    }

    fn get_admin_teams(&self, r: GetAdminTeams) -> Result<AppResponse> {
        let entities = self.entities.as_entities(&self.schema);
        let partial_request_add = RequestBuilder::default()
            .action(Some(ACTION_ADD_ADMIN.as_ref().clone().into()))
            .principal(Some(cedar_policy::EntityUid::from(EntityUid::from(
                r.uid.clone(),
            ))))
            .context(
                Context::from_pairs(std::iter::once((
                    "candidate".to_owned(),
                    RestrictedExpression::new_entity_uid(
                        cedar_policy::EntityUid::from_type_name_and_id(
                            TYPE_USER.clone(),
                            cedar_policy::EntityId::new(""),
                        ),
                    ),
                )))
                .unwrap(),
            )
            .build();
        let partial_request_remove = RequestBuilder::default()
            .action(Some(ACTION_REMOVE_ADMIN.as_ref().clone().into()))
            .principal(Some(cedar_policy::EntityUid::from(EntityUid::from(
                r.uid.clone(),
            ))))
            .context(
                Context::from_pairs(std::iter::once((
                    "candidate".to_owned(),
                    RestrictedExpression::new_entity_uid(
                        cedar_policy::EntityUid::from_type_name_and_id(
                            TYPE_USER.clone(),
                            cedar_policy::EntityId::new(""),
                        ),
                    ),
                )))
                .unwrap(),
            )
            .build();
        let partial_response_add =
            self.authorizer
                .is_authorized_partial(&partial_request_add, &self.policies, &entities);
        let partial_response_remove = self.authorizer.is_authorized_partial(
            &partial_request_remove,
            &self.policies,
            &entities,
        );

        let slice = self
            .entities
            .euids()
            .filter(|euid| euid.type_name() == &*TYPE_TEAM);

        Ok(AppResponse::Teams(
            slice
                .filter(|euid| {
                    self.reauthorize_with_concrete_resource(&partial_response_add, euid, &entities)
                        || self.reauthorize_with_concrete_resource(
                            &partial_response_remove,
                            euid,
                            &entities,
                        )
                })
                .cloned()
                .collect::<Vec<EntityUid>>()
                .into(),
        ))
    }

    fn get_member_teams(&self, r: GetMemberTeams) -> Result<AppResponse> {
        let entities = self.entities.as_entities(&self.schema);
        let partial_request_add = RequestBuilder::default()
            .action(Some(ACTION_ADD_MEMBER.as_ref().clone().into()))
            .principal(Some(cedar_policy::EntityUid::from(EntityUid::from(
                r.uid.clone(),
            ))))
            .context(
                Context::from_pairs(std::iter::once((
                    "candidate".to_owned(),
                    RestrictedExpression::new_entity_uid(
                        cedar_policy::EntityUid::from_type_name_and_id(
                            TYPE_USER.clone(),
                            cedar_policy::EntityId::new(""),
                        ),
                    ),
                )))
                .unwrap(),
            )
            .build();
        let partial_request_remove = RequestBuilder::default()
            .action(Some(ACTION_REMOVE_MEMBER.as_ref().clone().into()))
            .principal(Some(cedar_policy::EntityUid::from(EntityUid::from(
                r.uid.clone(),
            ))))
            .context(
                Context::from_pairs(std::iter::once((
                    "candidate".to_owned(),
                    RestrictedExpression::new_entity_uid(
                        cedar_policy::EntityUid::from_type_name_and_id(
                            TYPE_USER.clone(),
                            cedar_policy::EntityId::new(""),
                        ),
                    ),
                )))
                .unwrap(),
            )
            .build();
        let partial_response_add =
            self.authorizer
                .is_authorized_partial(&partial_request_add, &self.policies, &entities);
        let partial_response_remove = self.authorizer.is_authorized_partial(
            &partial_request_remove,
            &self.policies,
            &entities,
        );

        let slice = self
            .entities
            .euids()
            .filter(|euid| euid.type_name() == &*TYPE_TEAM);

        Ok(AppResponse::Teams(
            slice
                .filter(|euid| {
                    self.reauthorize_with_concrete_resource(&partial_response_add, euid, &entities)
                        || self.reauthorize_with_concrete_resource(
                            &partial_response_remove,
                            euid,
                            &entities,
                        )
                })
                .cloned()
                .collect::<Vec<EntityUid>>()
                .into(),
        ))
    }

    fn create_team(&mut self, r: CreateTeam) -> Result<AppResponse> {
        let u = UserUid::try_from(EntityUid::from(
            cedar_policy::EntityUid::from_type_name_and_id(
                TYPE_USER.clone(),
                EntityId::new(r.owner),
            ),
        ))
        .unwrap();
        let t = TeamUid::try_from(EntityUid::from(
            cedar_policy::EntityUid::from_type_name_and_id(TYPE_TEAM.clone(), EntityId::new(r.id)),
        ))
        .unwrap();
        self.entities.insert_team(Team::new(t, u));
        Ok(AppResponse::Unit(()))
    }

    fn get_team(&mut self, r: GetTeam) -> Result<AppResponse> {
        let team_id = TeamUid::try_from(EntityUid::from(
            cedar_policy::EntityUid::from_type_name_and_id(TYPE_TEAM.clone(), EntityId::new(r.id)),
        ))
        .unwrap();
        self.entities
            .get_team(&team_id)
            .map(|v| AppResponse::Team(v.clone()))
    }

    fn add_admin(&mut self, r: AddAdmin) -> Result<AppResponse> {
        let team_id = TeamUid::try_from(EntityUid::from(
            cedar_policy::EntityUid::from_type_name_and_id(
                TYPE_TEAM.clone(),
                EntityId::new(r.team),
            ),
        ))
        .unwrap();
        let user_id = UserUid::try_from(EntityUid::from(
            cedar_policy::EntityUid::from_type_name_and_id(
                TYPE_USER.clone(),
                EntityId::new(r.user),
            ),
        ))
        .unwrap();
        let candidate_id = UserUid::try_from(EntityUid::from(
            cedar_policy::EntityUid::from_type_name_and_id(
                TYPE_USER.clone(),
                EntityId::new(r.candidate),
            ),
        ))
        .unwrap();

        self.is_authorized_with_context(
            user_id,
            &*ACTION_ADD_ADMIN,
            team_id.clone(),
            Context::from_pairs([("candidate".to_owned(), candidate_id.clone().into())]).unwrap(),
        )?;

        self.entities.add_admin(team_id, candidate_id)?;

        Ok(AppResponse::Unit(()))
    }

    fn remove_member(&mut self, r: RemoveMember) -> Result<AppResponse> {
        let team_id = TeamUid::try_from(EntityUid::from(
            cedar_policy::EntityUid::from_type_name_and_id(
                TYPE_TEAM.clone(),
                EntityId::new(r.team),
            ),
        ))
        .unwrap();
        let user_id = UserUid::try_from(EntityUid::from(
            cedar_policy::EntityUid::from_type_name_and_id(
                TYPE_USER.clone(),
                EntityId::new(r.user),
            ),
        ))
        .unwrap();
        let candidate_id = UserUid::try_from(EntityUid::from(
            cedar_policy::EntityUid::from_type_name_and_id(
                TYPE_USER.clone(),
                EntityId::new(r.candidate),
            ),
        ))
        .unwrap();

        self.is_authorized_with_context(
            user_id,
            &*ACTION_ADD_ADMIN,
            team_id.clone(),
            Context::from_pairs([("candidate".to_owned(), candidate_id.clone().into())]).unwrap(),
        )?;

        self.entities.remove_user_from_team(candidate_id, team_id)?;

        Ok(AppResponse::Unit(()))
    }

    fn add_member(&mut self, r: AddMember) -> Result<AppResponse> {
        let team_id = TeamUid::try_from(EntityUid::from(
            cedar_policy::EntityUid::from_type_name_and_id(
                TYPE_TEAM.clone(),
                EntityId::new(r.team),
            ),
        ))
        .unwrap();
        let user_id = UserUid::try_from(EntityUid::from(
            cedar_policy::EntityUid::from_type_name_and_id(
                TYPE_USER.clone(),
                EntityId::new(r.user),
            ),
        ))
        .unwrap();
        let candidate_id = UserUid::try_from(EntityUid::from(
            cedar_policy::EntityUid::from_type_name_and_id(
                TYPE_USER.clone(),
                EntityId::new(r.candidate),
            ),
        ))
        .unwrap();

        self.is_authorized_with_context(
            user_id,
            &*ACTION_ADD_MEMBER,
            team_id.clone(),
            Context::from_pairs([("candidate".to_owned(), candidate_id.clone().into())]).unwrap(),
        )?;

        self.entities.add_user_to_team(candidate_id, team_id)?;

        Ok(AppResponse::Unit(()))
    }

    fn remove_admin(&mut self, r: RemoveAdmin) -> Result<AppResponse> {
        let team_id = TeamUid::try_from(EntityUid::from(
            cedar_policy::EntityUid::from_type_name_and_id(
                TYPE_TEAM.clone(),
                EntityId::new(r.team),
            ),
        ))
        .unwrap();
        let user_id = UserUid::try_from(EntityUid::from(
            cedar_policy::EntityUid::from_type_name_and_id(
                TYPE_USER.clone(),
                EntityId::new(r.user),
            ),
        ))
        .unwrap();
        let candidate_id = UserUid::try_from(EntityUid::from(
            cedar_policy::EntityUid::from_type_name_and_id(
                TYPE_USER.clone(),
                EntityId::new(r.candidate),
            ),
        ))
        .unwrap();

        self.is_authorized_with_context(
            user_id,
            &*ACTION_ADD_ADMIN,
            team_id.clone(),
            Context::from_pairs([("candidate".to_owned(), candidate_id.clone().into())]).unwrap(),
        )?;

        self.entities.remove_admin(team_id, candidate_id)?;

        Ok(AppResponse::Unit(()))
    }

    fn create_user(&mut self, r: CreateUser) -> Result<AppResponse> {
        let u = User::new(
            UserUid::try_from(EntityUid::from(
                cedar_policy::EntityUid::from_type_name_and_id(
                    TYPE_USER.clone(),
                    EntityId::new(r.id),
                ),
            ))
            .unwrap(),
            r.joblevel,
            r.location,
        );
        match self.entities.get_user(u.uid()) {
            Ok(_) => Err(Error::DuplicateEntity(u.uid().clone().into())),
            Err(_) => {
                self.entities.insert_user(u);
                Ok(AppResponse::Unit(()))
            }
        }
    }

    fn get_user(&mut self, r: GetUser) -> Result<AppResponse> {
        let user_id = UserUid::try_from(EntityUid::from(
            cedar_policy::EntityUid::from_type_name_and_id(TYPE_USER.clone(), EntityId::new(r.id)),
        ))
        .unwrap();
        self.entities
            .get_user(&user_id)
            .map(|v| AppResponse::User(v.clone()))
    }

    fn create_list(&mut self, r: CreateList) -> Result<AppResponse> {
        self.is_authorized(&r.uid, &*ACTION_CREATE_LIST, &*APPLICATION_TINY_TODO)?;

        let euid = self
            .entities
            .fresh_euid::<ListUid>(TYPE_LIST.clone())
            .unwrap();
        let l = List::new(&mut self.entities, euid.clone(), r.uid, r.name);
        self.entities.insert_list(l);

        Ok(AppResponse::euid(euid))
    }

    fn get_list(&self, r: GetList) -> Result<AppResponse> {
        self.is_authorized(&r.uid, &*ACTION_GET_LIST, &r.list)?;
        let list = self.entities.get_list(&r.list)?.clone();
        Ok(AppResponse::GetList(Box::new(list)))
    }

    fn update_list(&mut self, r: UpdateList) -> Result<AppResponse> {
        self.is_authorized(&r.uid, &*ACTION_UPDATE_LIST, &r.list)?;
        let list = self.entities.get_list_mut(&r.list)?;
        list.update_name(r.name);
        Ok(AppResponse::Unit(()))
    }

    fn delete_list(&mut self, r: DeleteList) -> Result<AppResponse> {
        self.is_authorized(&r.uid, &*ACTION_DELETE_LIST, &r.list)?;
        self.entities.delete_entity(&r.list)?;
        Ok(AppResponse::Unit(()))
    }

    #[tracing::instrument(skip_all)]
    pub fn is_authorized_with_context(
        &self,
        principal: impl AsRef<EntityUid>,
        action: impl AsRef<EntityUid>,
        resource: impl AsRef<EntityUid>,
        context: cedar_policy::Context,
    ) -> Result<()> {
        let es = self.entities.as_entities(&self.schema);
        let q = Request::new(
            Some(principal.as_ref().clone().into()),
            Some(action.as_ref().clone().into()),
            Some(resource.as_ref().clone().into()),
            context,
            Some(&self.schema),
        )
        .map_err(|e| Error::Request(e.to_string()))?;
        info!(
            "is_authorized request: principal: {}, action: {}, resource: {}",
            principal.as_ref(),
            action.as_ref(),
            resource.as_ref()
        );
        let response = self.authorizer.is_authorized(&q, &self.policies, &es);
        info!("Auth response: {:?}", response);
        match response.decision() {
            Decision::Allow => Ok(()),
            Decision::Deny => Err(Error::AuthDenied(response.diagnostics().clone())),
        }
    }

    #[tracing::instrument(skip_all)]
    pub fn is_authorized(
        &self,
        principal: impl AsRef<EntityUid>,
        action: impl AsRef<EntityUid>,
        resource: impl AsRef<EntityUid>,
    ) -> Result<()> {
        let es = self.entities.as_entities(&self.schema);
        let q = Request::new(
            Some(principal.as_ref().clone().into()),
            Some(action.as_ref().clone().into()),
            Some(resource.as_ref().clone().into()),
            Context::empty(),
            Some(&self.schema),
        )
        .map_err(|e| Error::Request(e.to_string()))?;
        info!(
            "is_authorized request: principal: {}, action: {}, resource: {}",
            principal.as_ref(),
            action.as_ref(),
            resource.as_ref()
        );
        let response = self.authorizer.is_authorized(&q, &self.policies, &es);
        info!("Auth response: {:?}", response);
        match response.decision() {
            Decision::Allow => Ok(()),
            Decision::Deny => Err(Error::AuthDenied(response.diagnostics().clone())),
        }
    }
}<|MERGE_RESOLUTION|>--- conflicted
+++ resolved
@@ -20,14 +20,9 @@
 use tracing::{error, info, trace};
 
 use cedar_policy::{
-<<<<<<< HEAD
     schema_error::SchemaError, Authorizer, Context, Decision, Diagnostics, Entities, EntityId,
     HumanSchemaError, ParseErrors, PartialResponse, PolicySet, PolicySetError, Request,
     RequestBuilder, RestrictedExpression, Schema, ValidationMode, Validator,
-=======
-    schema_error::SchemaError, Authorizer, Context, Decision, Diagnostics, HumanSchemaError,
-    ParseErrors, PolicySet, PolicySetError, Request, Schema, ValidationMode, Validator,
->>>>>>> 8b673840
 };
 
 use thiserror::Error;
@@ -45,11 +40,7 @@
     entitystore::{EntityDecodeError, EntityStore},
     objects::{List, Team, User},
     policy_store,
-<<<<<<< HEAD
-    util::{EntityUid, ListUid, Lists, TeamUid, Teams, UserUid, TYPE_LIST, TYPE_TEAM, TYPE_USER},
-=======
-    util::{EntityUid, ListUid, TYPE_LIST},
->>>>>>> 8b673840
+    util::{EntityUid, ListUid, TeamUid, Teams, UserUid, TYPE_LIST, TYPE_TEAM, TYPE_USER},
 };
 
 #[cfg(feature = "use-templates")]
@@ -120,7 +111,6 @@
     }
 }
 
-<<<<<<< HEAD
 impl TryInto<User> for AppResponse {
     type Error = Error;
     fn try_into(self) -> std::result::Result<User, Self::Error> {
@@ -141,10 +131,7 @@
     }
 }
 
-impl TryInto<Lists> for AppResponse {
-=======
 impl TryInto<Vec<List>> for AppResponse {
->>>>>>> 8b673840
     type Error = Error;
     fn try_into(self) -> std::result::Result<Vec<List>, Self::Error> {
         match self {
@@ -591,17 +578,11 @@
 
         Ok(AppResponse::Lists(
             self.entities
-<<<<<<< HEAD
-                .euids()
-                .filter(|euid| euid.type_name() == &*TYPE_LIST)
-                .filter(|euid| self.is_authorized(&r.uid, &*ACTION_GET_LIST, euid).is_ok())
-=======
                 .get_lists()
                 .filter(|t| {
                     self.is_authorized(&r.uid, &*ACTION_GET_LIST, t.uid())
                         .is_ok()
                 })
->>>>>>> 8b673840
                 .cloned()
                 .collect::<Vec<List>>()
                 .into(),
